--- conflicted
+++ resolved
@@ -111,7 +111,6 @@
         scanned_urls
     );
 
-<<<<<<< HEAD
     let progress_bar = progress::add_bar(&url, NUMBER_OF_REQUESTS.load(Ordering::Relaxed), false);
     progress_bar.reset_elapsed();
 
@@ -127,25 +126,6 @@
         ferox_scan
     );
     (response, ferox_scan)
-=======
-    match scanned_urls.write() {
-        // check new url against what's already been scanned
-        Ok(mut urls) => {
-            // If the set did not contain resp, true is returned.
-            // If the set did contain resp, false is returned.
-            let response = urls.insert(resp.to_string());
-
-            log::trace!("exit: add_url_to_list_of_scanned_urls -> {}", response);
-            response
-        }
-        Err(e) => {
-            // poisoned lock
-            log::error!("Set of scanned urls poisoned: {}", e);
-            log::trace!("exit: add_url_to_list_of_scanned_urls -> false");
-            false
-        }
-    }
->>>>>>> 729140be
 }
 
 /// Adds the given FeroxFilter to the given list of FeroxFilter implementors
